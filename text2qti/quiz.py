--- conflicted
+++ resolved
@@ -57,16 +57,14 @@
     'group_points_per_question': r'[Pp]oints per question:',
     'start_code': r'```+\s*\S.*',
     'end_code': r'```+',
-<<<<<<< HEAD
     'quiz_shuffle_answers': r'[Ss]huffle answers:',
     'quiz_show_correct_answers': r'[Ss]how correct answers:',
     'quiz_one_question_at_a_time': r'[Oo]ne question at a time:',
     'quiz_cant_go_back': r'''[Cc]an't go back:''',
-=======
     'fimb_ans': r'<>',
     'muldropd_correct_choice':r'\{\*\}',
     'muldropd_incorrect_choice':r'\{ ?\}',
->>>>>>> 02439870
+
 }
 # comments are currently handled separately from content
 comment_patterns = {
